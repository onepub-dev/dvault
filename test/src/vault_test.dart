@Timeout(Duration(minutes: 5))
/* Copyright (C) S. Brett Sutton - All Rights Reserved
 * Unauthorized copying of this file, via any medium is strictly prohibited
 * Proprietary and confidential
 * Written by Brett Sutton <bsutton@onepub.dev>, Jan 2022
 */

import 'package:dcli_core/dcli_core.dart';
import 'package:dvault/src/file_encryptor.dart';
import 'package:dvault/src/security_box/security_box.dart';
import 'package:path/path.dart' hide equals;
import 'package:test/test.dart';

void main() {
  test('security box ...', () async {
    await withTempDir((dir) async {
      final pathToSecurityBox = join(dir, 'test.sbox');
      var securityBox = SecurityBox(pathToSecurityBox);

      await withTempFile(
        (pathToFileToEncrypt) async {
          await _createFile(pathToFileToEncrypt, 2);
          securityBox.addFileToIndex(
            pathToFileToEncrypt,
            relativeTo: dir,
          );
          // await .create();
<<<<<<< HEAD
          expect(securityBox.toc.entries.length, equals(1));
=======
          expect(securityBox.toc.content.length, equals(1));
>>>>>>> 17578567
          expect(
            (await securityBox.toc.content.first).originalPathToFile,
            equals(pathToFileToEncrypt),
          );
          expect(
            (await securityBox.toc.content.first).length,
            equals(
              _encryptedFileSize(
                  (await securityBox.toc.content.first).originalPathToFile),
            ),
          );

          securityBox = SecurityBox.load(pathToSecurityBox);
          // check the TOCEntry
          expect(securityBox.toc.content.length, equals(1));
          expect(
            (await securityBox.toc.content.first).relativePathToFile,
            equals(relative(pathToFileToEncrypt, from: dir)),
          );
          expect(
            (await securityBox.toc.content.first).length,
            equals(
              _encryptedFileSize(
                join(dir,
                    (await securityBox.toc.content.first).relativePathToFile),
              ),
            ),
          );

          await withTempDir((extractToDir) async {
            await securityBox.loadFromDisk(extractToDir);

            final pathToExtractedFile = join(extractToDir,
                (await securityBox.toc.content.first).relativePathToFile);

            expect(
              (await securityBox.toc.content.first).originalLength,
              equals((await stat(pathToExtractedFile)).size),
            );
            final originalDigest = calculateHash(pathToFileToEncrypt);
            final newDigest = calculateHash(pathToExtractedFile);

            expect(originalDigest, equals(newDigest));
          });
        },
        pathToTempDir: dir,
      );
    });
  });
}

Future<int> _encryptedFileSize(String path) async {
  final fileSize = (await stat(path)).size;
  final blockSize = FileEncryptor.noEncryption().blockSize;

  return fileSize + (blockSize - fileSize % blockSize);
}

Future<void> _createFile(String pathToFile, int base) async {
  await withOpenFile(pathToFile, (file) async {
    await file.writeString('$base' * 100);
    await file.writeString('$base' * 100);
    await file.writeString('$base' * 100);
  });
}<|MERGE_RESOLUTION|>--- conflicted
+++ resolved
@@ -25,11 +25,8 @@
             relativeTo: dir,
           );
           // await .create();
-<<<<<<< HEAD
-          expect(securityBox.toc.entries.length, equals(1));
-=======
+          // expect(securityBox.toc.entries.length, equals(1));
           expect(securityBox.toc.content.length, equals(1));
->>>>>>> 17578567
           expect(
             (await securityBox.toc.content.first).originalPathToFile,
             equals(pathToFileToEncrypt),
